import operator as op
import numpy as np

# ----- Autodiff logic -----

isnode = lambda x : isinstance(x, Node)
getval = lambda x : x.value if isinstance(x, Node) else x

def grad(fun, argnum=0):
    def gradfun(*args):
        args = list(args)
        tape = []
        args[argnum] = new_node(args[argnum], None, [], {}, tape)
        ans = fun(*args)
        if not isnode(ans): return 0.0
        ans.outgrad = 1.0
        for node in tape[::-1]:
            for i, arg in enumerate(node.args):
                if not isnode(arg): continue
                gradfun = gradfuns[node.fun][i]
                arg.outgrad += gradfun(node.outgrad, *map(getval, node.args),
                                       **node.kwargs)
        return node.outgrad

    return gradfun

def kyapply(fun, *args, **kwargs):
    parents = filter(isnode, args)
    if parents:
        value = kyapply(fun, *map(getval, args), **kwargs)
        return new_node(value, fun, args, kwargs, parents[0].tape)
    else:
        return fun(*args, **kwargs)

# ----- Nodes and subclasses for operator overloading -----

k = kyapply
isarrayish = lambda x : isinstance(x, (np.ndarray, numpyNode))

def new_node(value, *args):
    if isarrayish(value):
        return numpyNode(value, *args)
    else:
        return Node(value, *args)

class Node(object):
    __slots__ = ['fun', 'args', 'value', 'outgrad', 'kwargs', 'tape']
    def __init__(self, value, fun, args, kwargs, tape):
        self.fun = fun
        self.args = args
        self.value = value
        self.kwargs = kwargs
        self.tape = tape
        tape.append(self)
        self.outgrad = 0.0

    # Ensure precedence of Node's __rmul__ over numpy's __mul__
    __array_priority__ = 100.0

    def __add__(self, other):  return k(op.add, self, other)
    def __radd__(self, other): return k(op.add, self, other)
    def __sub__(self, other):  return k(op.sub, self, other)
    def __rsub__(self, other): return k(op.sub, other, self)
    def __mul__(self, other):  return k(op.mul, self, other)
    def __rmul__(self, other): return k(op.mul, other, self)
    def __neg__(self):         return k(op.neg, self)
    def __pow__(self, power):  return k(op.pow, self, power)
    def __div__(self, other):  return k(op.div, self, other)
    def __rdiv__(self, other):  return k(op.div, other, self)
    def __lt__(self, other):   return self.value < getval(other)
    def __gt__(self, other):   return self.value > getval(other) 
    
class numpyNode(Node):
    def __init__(self, *args):
        super(numpyNode, self).__init__(*args)

    @property
    def T(self): return k(np.transpose, self)
    @property
    def shape(self): return self.value.shape
    @property
    def ndim(self): return self.value.ndim

# ----- Easy gradients -----

gradfuns = {}

gradfuns[np.abs]  = lambda g, x : k(np.sign, x) * g
gradfuns[np.exp]  = lambda g, x : k(np.exp, x) * g
gradfuns[np.log]  = lambda g, x : g / x
gradfuns[np.sin]  = lambda g, x : g * k(np.cos, x)
gradfuns[np.cos]  = lambda g, x : - g * k(np.sin, x)
gradfuns[np.sign] = lambda g, x : 0.0
gradfuns[np.full] = [None, lambda g, shape, fill_value :  k(np.sum, g)]
gradfuns[np.expand_dims] = lambda g, x, axis : k(np.squeeze, g, axis)
gradfuns[np.squeeze]     = lambda g, x, axis : k(np.repeat,  g, x.shape[axis], axis)
gradfuns[np.repeat]      = lambda g, x, axis : k(np.sum, g, axis, keepdims=True)
gradfuns[np.transpose]   = lambda g, x : k(np.transpose, g)

gradfuns[op.add] = [lambda g, x, y : g, lambda g, x, y : g]
gradfuns[op.mul] = [lambda g, x, y : y * g, lambda g, x, y : x * g]
gradfuns[op.pow] =  lambda g, x, y : g * y * x ** (y - 1)
gradfuns[op.sub] = [lambda g, x, y : g, lambda g, x, y : - g]
<<<<<<< HEAD
gradfuns[op.neg] =  lambda g, x    : - g
gradfuns[op.div] = [lambda g, x, y : g / y, lambda g, x, y : - g * x / y**2]

# ----- Trickier ones -----

def grad_np_sum(g, x, axis=None, keepdims=False):
    if axis is None:
        return k(np.full, x.shape, g)
    elif not keepdims:
        g = k(np.expand_dims, g, axis)
    return k(np.repeat, g, x.shape[axis], axis)
gradfuns[np.sum] = grad_np_sum

def grad_np_dot_A(g, A, B):
    if B.ndim is 2:
        return k(np.dot, g, B.T)
    elif A.ndim is 2:
        return k(np.outer, g, B)
    else:
        return g * B
def grad_np_dot_B(g, A, B):
    if A.ndim is 2:
        return k(np.dot, A.T, g)
    elif B.ndim is 2:
        return k(np.outer, A, g)
    else:
        return g * A
gradfuns[np.dot] = [grad_np_dot_A, grad_np_dot_B]

# ----- Process gradients -----

def make_unbroadcasting(fun, i):
    def unbroadcasting_fun(g, *args):
        new_x = fun(g, *args)
        old_x = args[i]
        if isarrayish(new_x) and isarrayish(old_x):
            while new_x.ndim > old_x.ndim:
                new_x = k(np.sum, new_x, 0)
            for axis, size in enumerate(old_x.shape):
                if size is 1:
                    new_x = k(np.sum, new_x, axis, keepdims=True)
        elif isarrayish(new_x):
            new_x = k(np.sum, new_x)

        return new_x
    return unbroadcasting_fun

gradfuns = {k : v if isinstance(v, list) else [v]
            for k, v in gradfuns.iteritems()}

for fun in [op.add, op.mul, op.sub, op.div]:
    for i, gradfun in enumerate(gradfuns[fun]):
        gradfuns[fun][i] = make_unbroadcasting(gradfun, i)
=======
gradfuns[op.neg] = [lambda g, x : - g]
gradfuns[op.div] = [lambda g, x, y : g / y, lambda g, x, y : - g * x / y**2]
>>>>>>> b3419df3
<|MERGE_RESOLUTION|>--- conflicted
+++ resolved
@@ -66,7 +66,7 @@
     def __neg__(self):         return k(op.neg, self)
     def __pow__(self, power):  return k(op.pow, self, power)
     def __div__(self, other):  return k(op.div, self, other)
-    def __rdiv__(self, other):  return k(op.div, other, self)
+    def __rdiv__(self, other): return k(op.div, other, self)
     def __lt__(self, other):   return self.value < getval(other)
     def __gt__(self, other):   return self.value > getval(other) 
     
@@ -101,8 +101,7 @@
 gradfuns[op.mul] = [lambda g, x, y : y * g, lambda g, x, y : x * g]
 gradfuns[op.pow] =  lambda g, x, y : g * y * x ** (y - 1)
 gradfuns[op.sub] = [lambda g, x, y : g, lambda g, x, y : - g]
-<<<<<<< HEAD
-gradfuns[op.neg] =  lambda g, x    : - g
+gradfuns[op.neg] = [lambda g, x : - g]
 gradfuns[op.div] = [lambda g, x, y : g / y, lambda g, x, y : - g * x / y**2]
 
 # ----- Trickier ones -----
@@ -154,8 +153,4 @@
 
 for fun in [op.add, op.mul, op.sub, op.div]:
     for i, gradfun in enumerate(gradfuns[fun]):
-        gradfuns[fun][i] = make_unbroadcasting(gradfun, i)
-=======
-gradfuns[op.neg] = [lambda g, x : - g]
-gradfuns[op.div] = [lambda g, x, y : g / y, lambda g, x, y : - g * x / y**2]
->>>>>>> b3419df3
+        gradfuns[fun][i] = make_unbroadcasting(gradfun, i)