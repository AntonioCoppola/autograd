--- conflicted
+++ resolved
@@ -48,12 +48,7 @@
 def test_real():    unary_ufunc_check(np.real)
 def test_real_ic(): unary_ufunc_check(np.real_if_close)
 def test_imag():    unary_ufunc_check(np.imag)
-<<<<<<< HEAD
-def test_angle():    unary_ufunc_check(np.angle)
-=======
-#def test_angle():    unary_ufunc_check(np.angle)
-#def test_conj():    unary_ufunc_check(np.conj)
->>>>>>> bad36b15
+def test_angle():   unary_ufunc_check(np.angle)
 
 # Binary ufunc tests
 
